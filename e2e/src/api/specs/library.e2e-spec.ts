import { LibraryResponseDto, LoginResponseDto, getAllLibraries, scanLibrary } from '@immich/sdk';
import { cpSync, existsSync, rmSync, unlinkSync } from 'node:fs';
import { Socket } from 'socket.io-client';
import { userDto, uuidDto } from 'src/fixtures';
import { errorDto } from 'src/responses';
import { app, asBearerAuth, testAssetDir, testAssetDirInternal, utils } from 'src/utils';
import request from 'supertest';
import { utimes } from 'utimes';
import { afterAll, beforeAll, beforeEach, describe, expect, it } from 'vitest';

const scan = async (accessToken: string, id: string) => scanLibrary({ id }, { headers: asBearerAuth(accessToken) });

describe('/libraries', () => {
  let admin: LoginResponseDto;
  let user: LoginResponseDto;
  let library: LibraryResponseDto;
  let websocket: Socket;

  beforeAll(async () => {
    await utils.resetDatabase();
    admin = await utils.adminSetup();
    await utils.resetAdminConfig(admin.accessToken);
    user = await utils.userSetup(admin.accessToken, userDto.user1);
    library = await utils.createLibrary(admin.accessToken, { ownerId: admin.userId });
    websocket = await utils.connectWebsocket(admin.accessToken);
    utils.createImageFile(`${testAssetDir}/temp/directoryA/assetA.png`);
    utils.createImageFile(`${testAssetDir}/temp/directoryB/assetB.png`);
  });

  afterAll(() => {
    utils.disconnectWebsocket(websocket);
    utils.resetTempFolder();
  });

  beforeEach(() => {
    utils.resetEvents();
  });

  describe('GET /libraries', () => {
    it('should require authentication', async () => {
      const { status, body } = await request(app).get('/libraries');
      expect(status).toBe(401);
      expect(body).toEqual(errorDto.unauthorized);
    });
  });

  describe('POST /libraries', () => {
    it('should require authentication', async () => {
      const { status, body } = await request(app).post('/libraries').send({});
      expect(status).toBe(401);
      expect(body).toEqual(errorDto.unauthorized);
    });

    it('should require admin authentication', async () => {
      const { status, body } = await request(app)
        .post('/libraries')
        .set('Authorization', `Bearer ${user.accessToken}`)
        .send({ ownerId: admin.userId });

      expect(status).toBe(403);
      expect(body).toEqual(errorDto.forbidden);
    });

    it('should create an external library with defaults', async () => {
      const { status, body } = await request(app)
        .post('/libraries')
        .set('Authorization', `Bearer ${admin.accessToken}`)
        .send({ ownerId: admin.userId });

      expect(status).toBe(201);
      expect(body).toEqual(
        expect.objectContaining({
          ownerId: admin.userId,
          name: 'New External Library',
          refreshedAt: null,
          assetCount: 0,
          importPaths: [],
          exclusionPatterns: expect.any(Array),
        }),
      );
    });

    it('should create an external library with options', async () => {
      const { status, body } = await request(app)
        .post('/libraries')
        .set('Authorization', `Bearer ${admin.accessToken}`)
        .send({
          ownerId: admin.userId,
          name: 'My Awesome Library',
          importPaths: ['/path/to/import'],
          exclusionPatterns: ['**/Raw/**'],
        });

      expect(status).toBe(201);
      expect(body).toEqual(
        expect.objectContaining({
          name: 'My Awesome Library',
          importPaths: ['/path/to/import'],
        }),
      );
    });

    it('should not create an external library with duplicate import paths', async () => {
      const { status, body } = await request(app)
        .post('/libraries')
        .set('Authorization', `Bearer ${admin.accessToken}`)
        .send({
          ownerId: admin.userId,
          name: 'My Awesome Library',
          importPaths: ['/path', '/path'],
          exclusionPatterns: ['**/Raw/**'],
        });

      expect(status).toBe(400);
      expect(body).toEqual(errorDto.badRequest(["All importPaths's elements must be unique"]));
    });

    it('should not create an external library with duplicate exclusion patterns', async () => {
      const { status, body } = await request(app)
        .post('/libraries')
        .set('Authorization', `Bearer ${admin.accessToken}`)
        .send({
          ownerId: admin.userId,
          name: 'My Awesome Library',
          importPaths: ['/path/to/import'],
          exclusionPatterns: ['**/Raw/**', '**/Raw/**'],
        });

      expect(status).toBe(400);
      expect(body).toEqual(errorDto.badRequest(["All exclusionPatterns's elements must be unique"]));
    });
  });

  describe('PUT /libraries/:id', () => {
    it('should require authentication', async () => {
      const { status, body } = await request(app).put(`/libraries/${uuidDto.notFound}`).send({});
      expect(status).toBe(401);
      expect(body).toEqual(errorDto.unauthorized);
    });

    it('should change the library name', async () => {
      const { status, body } = await request(app)
        .put(`/libraries/${library.id}`)
        .set('Authorization', `Bearer ${admin.accessToken}`)
        .send({ name: 'New Library Name' });

      expect(status).toBe(200);
      expect(body).toEqual(
        expect.objectContaining({
          name: 'New Library Name',
        }),
      );
    });

    it('should not set an empty name', async () => {
      const { status, body } = await request(app)
        .put(`/libraries/${library.id}`)
        .set('Authorization', `Bearer ${admin.accessToken}`)
        .send({ name: '' });

      expect(status).toBe(400);
      expect(body).toEqual(errorDto.badRequest(['name should not be empty']));
    });

    it('should change the import paths', async () => {
      const { status, body } = await request(app)
        .put(`/libraries/${library.id}`)
        .set('Authorization', `Bearer ${admin.accessToken}`)
        .send({ importPaths: [testAssetDirInternal] });

      expect(status).toBe(200);
      expect(body).toEqual(
        expect.objectContaining({
          importPaths: [testAssetDirInternal],
        }),
      );
    });

    it('should reject an empty import path', async () => {
      const { status, body } = await request(app)
        .put(`/libraries/${library.id}`)
        .set('Authorization', `Bearer ${admin.accessToken}`)
        .send({ importPaths: [''] });

      expect(status).toBe(400);
      expect(body).toEqual(errorDto.badRequest(['each value in importPaths should not be empty']));
    });

    it('should reject duplicate import paths', async () => {
      const { status, body } = await request(app)
        .put(`/libraries/${library.id}`)
        .set('Authorization', `Bearer ${admin.accessToken}`)
        .send({ importPaths: ['/path', '/path'] });

      expect(status).toBe(400);
      expect(body).toEqual(errorDto.badRequest(["All importPaths's elements must be unique"]));
    });

    it('should change the exclusion pattern', async () => {
      const { status, body } = await request(app)
        .put(`/libraries/${library.id}`)
        .set('Authorization', `Bearer ${admin.accessToken}`)
        .send({ exclusionPatterns: ['**/Raw/**'] });

      expect(status).toBe(200);
      expect(body).toEqual(
        expect.objectContaining({
          exclusionPatterns: ['**/Raw/**'],
        }),
      );
    });

    it('should reject duplicate exclusion patterns', async () => {
      const { status, body } = await request(app)
        .put(`/libraries/${library.id}`)
        .set('Authorization', `Bearer ${admin.accessToken}`)
        .send({ exclusionPatterns: ['**/*.jpg', '**/*.jpg'] });

      expect(status).toBe(400);
      expect(body).toEqual(errorDto.badRequest(["All exclusionPatterns's elements must be unique"]));
    });

    it('should reject an empty exclusion pattern', async () => {
      const { status, body } = await request(app)
        .put(`/libraries/${library.id}`)
        .set('Authorization', `Bearer ${admin.accessToken}`)
        .send({ exclusionPatterns: [''] });

      expect(status).toBe(400);
      expect(body).toEqual(errorDto.badRequest(['each value in exclusionPatterns should not be empty']));
    });
  });

  describe('GET /libraries/:id', () => {
    it('should require authentication', async () => {
      const { status, body } = await request(app).get(`/libraries/${uuidDto.notFound}`);

      expect(status).toBe(401);
      expect(body).toEqual(errorDto.unauthorized);
    });

    it('should require admin access', async () => {
      const { status, body } = await request(app)
        .get(`/libraries/${uuidDto.notFound}`)
        .set('Authorization', `Bearer ${user.accessToken}`);
      expect(status).toBe(403);
      expect(body).toEqual(errorDto.forbidden);
    });

    it('should get library by id', async () => {
      const library = await utils.createLibrary(admin.accessToken, { ownerId: admin.userId });

      const { status, body } = await request(app)
        .get(`/libraries/${library.id}`)
        .set('Authorization', `Bearer ${admin.accessToken}`);

      expect(status).toBe(200);
      expect(body).toEqual(
        expect.objectContaining({
          ownerId: admin.userId,
          name: 'New External Library',
          refreshedAt: null,
          assetCount: 0,
          importPaths: [],
          exclusionPatterns: expect.any(Array),
        }),
      );
    });
  });

  describe('GET /libraries/:id/statistics', () => {
    it('should require authentication', async () => {
      const { status, body } = await request(app).get(`/libraries/${uuidDto.notFound}/statistics`);

      expect(status).toBe(401);
      expect(body).toEqual(errorDto.unauthorized);
    });
  });

  describe('POST /libraries/:id/scan', () => {
    it('should require authentication', async () => {
      const { status, body } = await request(app).post(`/libraries/${uuidDto.notFound}/scan`).send({});

      expect(status).toBe(401);
      expect(body).toEqual(errorDto.unauthorized);
    });

    it('should import new asset when scanning external library', async () => {
      const library = await utils.createLibrary(admin.accessToken, {
        ownerId: admin.userId,
        importPaths: [`${testAssetDirInternal}/temp/directoryA`],
      });

      const { status } = await request(app)
        .post(`/libraries/${library.id}/scan`)
        .set('Authorization', `Bearer ${admin.accessToken}`)
        .send();
      expect(status).toBe(204);

      await utils.waitForQueueFinish(admin.accessToken, 'library');

      const { assets } = await utils.searchAssets(admin.accessToken, {
        originalPath: `${testAssetDirInternal}/temp/directoryA/assetA.png`,
      });
      expect(assets.count).toBe(1);
    });

    it('should scan external library with exclusion pattern', async () => {
      const library = await utils.createLibrary(admin.accessToken, {
        ownerId: admin.userId,
        importPaths: [`${testAssetDirInternal}/temp`],
        exclusionPatterns: ['**/directoryA'],
      });

      const { status } = await request(app)
        .post(`/libraries/${library.id}/scan`)
        .set('Authorization', `Bearer ${admin.accessToken}`)
        .send();
      expect(status).toBe(204);

      await utils.waitForQueueFinish(admin.accessToken, 'library');

      const { assets } = await utils.searchAssets(admin.accessToken, { libraryId: library.id });

      expect(assets.count).toBe(1);
      expect(assets.items[0].originalPath.includes('directoryB'));
    });

    it('should scan multiple import paths', async () => {
      const library = await utils.createLibrary(admin.accessToken, {
        ownerId: admin.userId,
        importPaths: [`${testAssetDirInternal}/temp/directoryA`, `${testAssetDirInternal}/temp/directoryB`],
      });

      const { status } = await request(app)
        .post(`/libraries/${library.id}/scan`)
        .set('Authorization', `Bearer ${admin.accessToken}`)
        .send();
      expect(status).toBe(204);

      await utils.waitForQueueFinish(admin.accessToken, 'library');

      const { assets } = await utils.searchAssets(admin.accessToken, { libraryId: library.id });

      expect(assets.count).toBe(2);
      expect(assets.items.find((asset) => asset.originalPath.includes('directoryA'))).toBeDefined();
      expect(assets.items.find((asset) => asset.originalPath.includes('directoryB'))).toBeDefined();
    });

    it('should scan multiple import paths with commas', async () => {
      // https://github.com/immich-app/immich/issues/10699
      const library = await utils.createLibrary(admin.accessToken, {
        ownerId: admin.userId,
        importPaths: [`${testAssetDirInternal}/temp/folder, a`, `${testAssetDirInternal}/temp/folder, b`],
      });

      utils.createImageFile(`${testAssetDir}/temp/folder, a/assetA.png`);
      utils.createImageFile(`${testAssetDir}/temp/folder, b/assetB.png`);

      const { status } = await request(app)
        .post(`/libraries/${library.id}/scan`)
        .set('Authorization', `Bearer ${admin.accessToken}`)
        .send();
      expect(status).toBe(204);

      await utils.waitForQueueFinish(admin.accessToken, 'library');

      const { assets } = await utils.searchAssets(admin.accessToken, { libraryId: library.id });

      expect(assets.count).toBe(2);
      expect(assets.items.find((asset) => asset.originalPath.includes('folder, a'))).toBeDefined();
      expect(assets.items.find((asset) => asset.originalPath.includes('folder, b'))).toBeDefined();

      utils.removeImageFile(`${testAssetDir}/temp/folder, a/assetA.png`);
      utils.removeImageFile(`${testAssetDir}/temp/folder, b/assetB.png`);
    });

    it('should scan multiple import paths with braces', async () => {
      // https://github.com/immich-app/immich/issues/10699
      const library = await utils.createLibrary(admin.accessToken, {
        ownerId: admin.userId,
        importPaths: [`${testAssetDirInternal}/temp/folder{ a`, `${testAssetDirInternal}/temp/folder} b`],
      });

      utils.createImageFile(`${testAssetDir}/temp/folder{ a/assetA.png`);
      utils.createImageFile(`${testAssetDir}/temp/folder} b/assetB.png`);

      const { status } = await request(app)
        .post(`/libraries/${library.id}/scan`)
        .set('Authorization', `Bearer ${admin.accessToken}`)
        .send();
      expect(status).toBe(204);

      await utils.waitForQueueFinish(admin.accessToken, 'library');

      const { assets } = await utils.searchAssets(admin.accessToken, { libraryId: library.id });

      expect(assets.count).toBe(2);
      expect(assets.items.find((asset) => asset.originalPath.includes('folder{ a'))).toBeDefined();
      expect(assets.items.find((asset) => asset.originalPath.includes('folder} b'))).toBeDefined();

      utils.removeImageFile(`${testAssetDir}/temp/folder{ a/assetA.png`);
      utils.removeImageFile(`${testAssetDir}/temp/folder} b/assetB.png`);
    });

    const annoyingChars = [
      "'",
      '"',
      '`',
      '*',
      '{',
      '}',
      ',',
      '(',
      ')',
      '[',
      ']',
      '?',
      '!',
      '@',
      '#',
      '$',
      '%',
      '^',
      '&',
      '=',
      '+',
      '~',
      '|',
      '<',
      '>',
      ';',
      ':',
      '/', // We never got backslashes to work
    ];

    it.each(annoyingChars)('should scan multiple import paths with %s', async (char) => {
      const library = await utils.createLibrary(admin.accessToken, {
        ownerId: admin.userId,
        importPaths: [`${testAssetDirInternal}/temp/folder${char}1`, `${testAssetDirInternal}/temp/folder${char}2`],
      });

      utils.createImageFile(`${testAssetDir}/temp/folder${char}1/asset1.png`);
      utils.createImageFile(`${testAssetDir}/temp/folder${char}2/asset2.png`);

      const { status } = await request(app)
        .post(`/libraries/${library.id}/scan`)
        .set('Authorization', `Bearer ${admin.accessToken}`)
        .send();
      expect(status).toBe(204);

      await utils.waitForQueueFinish(admin.accessToken, 'library');

      const { assets } = await utils.searchAssets(admin.accessToken, { libraryId: library.id });

      expect(assets.items).toEqual(
        expect.arrayContaining([
          expect.objectContaining({ originalPath: expect.stringContaining(`folder${char}1/asset1.png`) }),
          expect.objectContaining({ originalPath: expect.stringContaining(`folder${char}2/asset2.png`) }),
        ]),
      );

      utils.removeImageFile(`${testAssetDir}/temp/folder${char}1/asset1.png`);
      utils.removeImageFile(`${testAssetDir}/temp/folder${char}2/asset2.png`);
    });

    it('should reimport a modified file', async () => {
      const library = await utils.createLibrary(admin.accessToken, {
        ownerId: admin.userId,
        importPaths: [`${testAssetDirInternal}/temp/reimport`],
      });

      utils.createImageFile(`${testAssetDir}/temp/reimport/asset.jpg`);
      await utimes(`${testAssetDir}/temp/reimport/asset.jpg`, 447_775_200_000);

      await scan(admin.accessToken, library.id);
      await utils.waitForQueueFinish(admin.accessToken, 'library');
      await utils.waitForQueueFinish(admin.accessToken, 'sidecar');
      await utils.waitForQueueFinish(admin.accessToken, 'metadataExtraction');

      cpSync(`${testAssetDir}/albums/nature/tanners_ridge.jpg`, `${testAssetDir}/temp/reimport/asset.jpg`);
      await utimes(`${testAssetDir}/temp/reimport/asset.jpg`, 447_775_200_001);

      const { status } = await request(app)
        .post(`/libraries/${library.id}/scan`)
        .set('Authorization', `Bearer ${admin.accessToken}`)
        .send();
      expect(status).toBe(204);

      await utils.waitForQueueFinish(admin.accessToken, 'library');
      await utils.waitForQueueFinish(admin.accessToken, 'sidecar');
      await utils.waitForQueueFinish(admin.accessToken, 'metadataExtraction');

      const { assets } = await utils.searchAssets(admin.accessToken, {
        libraryId: library.id,
      });

      expect(assets.count).toEqual(1);

      const asset = await utils.getAssetInfo(admin.accessToken, assets.items[0].id);

      expect(asset).toEqual(
        expect.objectContaining({
          originalFileName: 'asset.jpg',
          exifInfo: expect.objectContaining({
            model: 'NIKON D750',
          }),
        }),
      );

      utils.removeImageFile(`${testAssetDir}/temp/reimport/asset.jpg`);
    });

    it('should not reimport unmodified files', async () => {
      const library = await utils.createLibrary(admin.accessToken, {
        ownerId: admin.userId,
        importPaths: [`${testAssetDirInternal}/temp/reimport`],
      });

      utils.createImageFile(`${testAssetDir}/temp/reimport/asset.jpg`);
      await utimes(`${testAssetDir}/temp/reimport/asset.jpg`, 447_775_200_000);

      await scan(admin.accessToken, library.id);
      await utils.waitForQueueFinish(admin.accessToken, 'library');

      cpSync(`${testAssetDir}/albums/nature/tanners_ridge.jpg`, `${testAssetDir}/temp/reimport/asset.jpg`);
      await utimes(`${testAssetDir}/temp/reimport/asset.jpg`, 447_775_200_000);

      const { status } = await request(app)
        .post(`/libraries/${library.id}/scan`)
        .set('Authorization', `Bearer ${admin.accessToken}`)
        .send();
      expect(status).toBe(204);

      await utils.waitForQueueFinish(admin.accessToken, 'library');
      await utils.waitForQueueFinish(admin.accessToken, 'sidecar');
      await utils.waitForQueueFinish(admin.accessToken, 'metadataExtraction');

      const { assets } = await utils.searchAssets(admin.accessToken, {
        libraryId: library.id,
      });

      expect(assets.count).toEqual(1);

      const asset = await utils.getAssetInfo(admin.accessToken, assets.items[0].id);

      expect(asset).toEqual(
        expect.objectContaining({
          originalFileName: 'asset.jpg',
          exifInfo: expect.not.objectContaining({
            model: 'NIKON D750',
          }),
        }),
      );

      utils.removeImageFile(`${testAssetDir}/temp/reimport/asset.jpg`);
    });

    it('should set an asset offline if its file is missing', async () => {
      const library = await utils.createLibrary(admin.accessToken, {
        ownerId: admin.userId,
        importPaths: [`${testAssetDirInternal}/temp/offline`],
      });

      utils.createImageFile(`${testAssetDir}/temp/offline/offline.png`);

      await scan(admin.accessToken, library.id);
      await utils.waitForQueueFinish(admin.accessToken, 'library');

      const { assets } = await utils.searchAssets(admin.accessToken, { libraryId: library.id });
      expect(assets.count).toBe(1);

      utils.removeImageFile(`${testAssetDir}/temp/offline/offline.png`);

      const { status } = await request(app)
        .post(`/libraries/${library.id}/scan`)
        .set('Authorization', `Bearer ${admin.accessToken}`)
        .send();
      expect(status).toBe(204);

      await utils.waitForQueueFinish(admin.accessToken, 'library');

      const trashedAsset = await utils.getAssetInfo(admin.accessToken, assets.items[0].id);
      expect(trashedAsset.originalPath).toBe(`${testAssetDirInternal}/temp/offline/offline.png`);
      expect(trashedAsset.isOffline).toEqual(true);

      const { assets: newAssets } = await utils.searchAssets(admin.accessToken, { libraryId: library.id });
      expect(newAssets.items).toEqual([]);
    });

    it('should set an asset offline if its file is not in any import path', async () => {
      utils.createImageFile(`${testAssetDir}/temp/offline/offline.png`);

      const library = await utils.createLibrary(admin.accessToken, {
        ownerId: admin.userId,
        importPaths: [`${testAssetDirInternal}/temp/offline`],
      });

      await scan(admin.accessToken, library.id);
      await utils.waitForQueueFinish(admin.accessToken, 'library');

      const { assets } = await utils.searchAssets(admin.accessToken, { libraryId: library.id });
      expect(assets.count).toBe(1);

      utils.createDirectory(`${testAssetDir}/temp/another-path/`);

      await utils.updateLibrary(admin.accessToken, library.id, {
        importPaths: [`${testAssetDirInternal}/temp/another-path/`],
      });

      const { status } = await request(app)
        .post(`/libraries/${library.id}/scan`)
        .set('Authorization', `Bearer ${admin.accessToken}`)
        .send();
      expect(status).toBe(204);

      await utils.waitForQueueFinish(admin.accessToken, 'library');

      const trashedAsset = await utils.getAssetInfo(admin.accessToken, assets.items[0].id);
      expect(trashedAsset.originalPath).toBe(`${testAssetDirInternal}/temp/offline/offline.png`);
      expect(trashedAsset.isOffline).toBe(true);

      const { assets: newAssets } = await utils.searchAssets(admin.accessToken, { libraryId: library.id });

      expect(newAssets.items).toEqual([]);

      utils.removeImageFile(`${testAssetDir}/temp/offline/offline.png`);
      utils.removeDirectory(`${testAssetDir}/temp/another-path/`);
    });

    it('should set an asset offline if its file is covered by an exclusion pattern', async () => {
      const library = await utils.createLibrary(admin.accessToken, {
        ownerId: admin.userId,
        importPaths: [`${testAssetDirInternal}/temp`],
      });

      await scan(admin.accessToken, library.id);
      await utils.waitForQueueFinish(admin.accessToken, 'library');

      const { assets } = await utils.searchAssets(admin.accessToken, {
        libraryId: library.id,
        originalFileName: 'assetB.png',
      });
      expect(assets.count).toBe(1);

      await utils.updateLibrary(admin.accessToken, library.id, { exclusionPatterns: ['**/directoryB/**'] });

      await scan(admin.accessToken, library.id);
      await utils.waitForQueueFinish(admin.accessToken, 'library');

      const trashedAsset = await utils.getAssetInfo(admin.accessToken, assets.items[0].id);
      expect(trashedAsset.isTrashed).toBe(true);
      expect(trashedAsset.originalPath).toBe(`${testAssetDirInternal}/temp/directoryB/assetB.png`);
      expect(trashedAsset.isOffline).toBe(true);

      const { assets: newAssets } = await utils.searchAssets(admin.accessToken, { libraryId: library.id });

      expect(newAssets.items).toEqual([
        expect.objectContaining({
          originalFileName: 'assetA.png',
        }),
      ]);
    });

    it('should not set an asset offline if its file exists, is in an import path, and not covered by an exclusion pattern', async () => {
      const library = await utils.createLibrary(admin.accessToken, {
        ownerId: admin.userId,
        importPaths: [`${testAssetDirInternal}/temp`],
      });

      await scan(admin.accessToken, library.id);
      await utils.waitForQueueFinish(admin.accessToken, 'library');

      const { assets: assetsBefore } = await utils.searchAssets(admin.accessToken, { libraryId: library.id });
      expect(assetsBefore.count).toBeGreaterThan(1);

      const { status } = await request(app)
        .post(`/libraries/${library.id}/scan`)
        .set('Authorization', `Bearer ${admin.accessToken}`)
        .send();
      expect(status).toBe(204);

      await utils.waitForQueueFinish(admin.accessToken, 'library');

      const { assets } = await utils.searchAssets(admin.accessToken, { libraryId: library.id });

      expect(assets).toEqual(assetsBefore);
    });

<<<<<<< HEAD
=======
    describe('xmp metadata', async () => {
      it('should import metadata from file.xmp', async () => {
        const library = await utils.createLibrary(admin.accessToken, {
          ownerId: admin.userId,
          importPaths: [`${testAssetDirInternal}/temp/xmp`],
        });

        cpSync(`${testAssetDir}/metadata/xmp/dates/2000.xmp`, `${testAssetDir}/temp/xmp/glarus.xmp`);
        cpSync(`${testAssetDir}/formats/raw/Nikon/D80/glarus.nef`, `${testAssetDir}/temp/xmp/glarus.nef`);

        await scan(admin.accessToken, library.id);

        await utils.waitForQueueFinish(admin.accessToken, 'library');
        await utils.waitForQueueFinish(admin.accessToken, 'sidecar');
        await utils.waitForQueueFinish(admin.accessToken, 'metadataExtraction');

        const { assets: newAssets } = await utils.searchAssets(admin.accessToken, { libraryId: library.id });

        expect(newAssets.items).toEqual([
          expect.objectContaining({
            originalFileName: 'glarus.nef',
            fileCreatedAt: '2000-09-27T12:35:33.000Z',
          }),
        ]);

        rmSync(`${testAssetDir}/temp/xmp`, { recursive: true, force: true });
      });

      it('should import metadata from file.ext.xmp', async () => {
        const library = await utils.createLibrary(admin.accessToken, {
          ownerId: admin.userId,
          importPaths: [`${testAssetDirInternal}/temp/xmp`],
        });

        cpSync(`${testAssetDir}/metadata/xmp/dates/2000.xmp`, `${testAssetDir}/temp/xmp/glarus.nef.xmp`);
        cpSync(`${testAssetDir}/formats/raw/Nikon/D80/glarus.nef`, `${testAssetDir}/temp/xmp/glarus.nef`);

        await scan(admin.accessToken, library.id);
        await utils.waitForQueueFinish(admin.accessToken, 'library');
        await utils.waitForQueueFinish(admin.accessToken, 'sidecar');
        await utils.waitForQueueFinish(admin.accessToken, 'metadataExtraction');

        const { assets: newAssets } = await utils.searchAssets(admin.accessToken, { libraryId: library.id });

        expect(newAssets.items).toEqual([
          expect.objectContaining({
            originalFileName: 'glarus.nef',
            fileCreatedAt: '2000-09-27T12:35:33.000Z',
          }),
        ]);

        rmSync(`${testAssetDir}/temp/xmp`, { recursive: true, force: true });
      });

      it('should import metadata in file.ext.xmp before file.xmp if both exist', async () => {
        const library = await utils.createLibrary(admin.accessToken, {
          ownerId: admin.userId,
          importPaths: [`${testAssetDirInternal}/temp/xmp`],
        });

        cpSync(`${testAssetDir}/metadata/xmp/dates/2000.xmp`, `${testAssetDir}/temp/xmp/glarus.nef.xmp`);
        cpSync(`${testAssetDir}/metadata/xmp/dates/2010.xmp`, `${testAssetDir}/temp/xmp/glarus.xmp`);
        cpSync(`${testAssetDir}/formats/raw/Nikon/D80/glarus.nef`, `${testAssetDir}/temp/xmp/glarus.nef`);

        await scan(admin.accessToken, library.id);
        await utils.waitForQueueFinish(admin.accessToken, 'library');
        await utils.waitForQueueFinish(admin.accessToken, 'sidecar');
        await utils.waitForQueueFinish(admin.accessToken, 'metadataExtraction');

        const { assets: newAssets } = await utils.searchAssets(admin.accessToken, { libraryId: library.id });

        expect(newAssets.items).toEqual([
          expect.objectContaining({
            originalFileName: 'glarus.nef',
            fileCreatedAt: '2000-09-27T12:35:33.000Z',
          }),
        ]);

        rmSync(`${testAssetDir}/temp/xmp`, { recursive: true, force: true });
      });

      it('should switch from using file.xmp to file.ext.xmp when asset refreshes', async () => {
        const library = await utils.createLibrary(admin.accessToken, {
          ownerId: admin.userId,
          importPaths: [`${testAssetDirInternal}/temp/xmp`],
        });

        cpSync(`${testAssetDir}/metadata/xmp/dates/2000.xmp`, `${testAssetDir}/temp/xmp/glarus.xmp`);
        cpSync(`${testAssetDir}/formats/raw/Nikon/D80/glarus.nef`, `${testAssetDir}/temp/xmp/glarus.nef`);
        await utimes(`${testAssetDir}/temp/xmp/glarus.nef`, 447_775_200_000);

        await scan(admin.accessToken, library.id);
        await utils.waitForQueueFinish(admin.accessToken, 'library');
        await utils.waitForQueueFinish(admin.accessToken, 'sidecar');
        await utils.waitForQueueFinish(admin.accessToken, 'metadataExtraction');

        cpSync(`${testAssetDir}/metadata/xmp/dates/2010.xmp`, `${testAssetDir}/temp/xmp/glarus.nef.xmp`);
        unlinkSync(`${testAssetDir}/temp/xmp/glarus.xmp`);
        await utimes(`${testAssetDir}/temp/xmp/glarus.nef`, 447_775_200_001);

        await scan(admin.accessToken, library.id);
        await utils.waitForQueueFinish(admin.accessToken, 'library');
        await utils.waitForQueueFinish(admin.accessToken, 'sidecar');
        await utils.waitForQueueFinish(admin.accessToken, 'metadataExtraction');

        const { assets: newAssets } = await utils.searchAssets(admin.accessToken, { libraryId: library.id });

        expect(newAssets.items).toEqual([
          expect.objectContaining({
            originalFileName: 'glarus.nef',
            fileCreatedAt: '2010-09-27T12:35:33.000Z',
          }),
        ]);

        rmSync(`${testAssetDir}/temp/xmp`, { recursive: true, force: true });
      });

      it('should switch from using file metadata to file.xmp metadata when asset refreshes', async () => {
        const library = await utils.createLibrary(admin.accessToken, {
          ownerId: admin.userId,
          importPaths: [`${testAssetDirInternal}/temp/xmp`],
        });

        cpSync(`${testAssetDir}/formats/raw/Nikon/D80/glarus.nef`, `${testAssetDir}/temp/xmp/glarus.nef`);
        await utimes(`${testAssetDir}/temp/xmp/glarus.nef`, 447_775_200_000);

        await scan(admin.accessToken, library.id);
        await utils.waitForQueueFinish(admin.accessToken, 'library');
        await utils.waitForQueueFinish(admin.accessToken, 'sidecar');
        await utils.waitForQueueFinish(admin.accessToken, 'metadataExtraction');

        cpSync(`${testAssetDir}/metadata/xmp/dates/2000.xmp`, `${testAssetDir}/temp/xmp/glarus.xmp`);
        await utimes(`${testAssetDir}/temp/xmp/glarus.nef`, 447_775_200_001);

        await scan(admin.accessToken, library.id);
        await utils.waitForQueueFinish(admin.accessToken, 'library');
        await utils.waitForQueueFinish(admin.accessToken, 'sidecar');
        await utils.waitForQueueFinish(admin.accessToken, 'metadataExtraction');

        const { assets: newAssets } = await utils.searchAssets(admin.accessToken, { libraryId: library.id });

        expect(newAssets.items).toEqual([
          expect.objectContaining({
            originalFileName: 'glarus.nef',
            fileCreatedAt: '2000-09-27T12:35:33.000Z',
          }),
        ]);

        rmSync(`${testAssetDir}/temp/xmp`, { recursive: true, force: true });
      });

      it('should switch from using file metadata to file.xmp metadata when asset refreshes', async () => {
        const library = await utils.createLibrary(admin.accessToken, {
          ownerId: admin.userId,
          importPaths: [`${testAssetDirInternal}/temp/xmp`],
        });

        cpSync(`${testAssetDir}/formats/raw/Nikon/D80/glarus.nef`, `${testAssetDir}/temp/xmp/glarus.nef`);
        await utimes(`${testAssetDir}/temp/xmp/glarus.nef`, 447_775_200_000);

        await scan(admin.accessToken, library.id);
        await utils.waitForQueueFinish(admin.accessToken, 'library');
        await utils.waitForQueueFinish(admin.accessToken, 'sidecar');
        await utils.waitForQueueFinish(admin.accessToken, 'metadataExtraction');

        cpSync(`${testAssetDir}/metadata/xmp/dates/2000.xmp`, `${testAssetDir}/temp/xmp/glarus.nef.xmp`);
        await utimes(`${testAssetDir}/temp/xmp/glarus.nef`, 447_775_200_001);

        await scan(admin.accessToken, library.id);
        await utils.waitForQueueFinish(admin.accessToken, 'library');
        await utils.waitForQueueFinish(admin.accessToken, 'sidecar');
        await utils.waitForQueueFinish(admin.accessToken, 'metadataExtraction');

        const { assets: newAssets } = await utils.searchAssets(admin.accessToken, { libraryId: library.id });

        expect(newAssets.items).toEqual([
          expect.objectContaining({
            originalFileName: 'glarus.nef',
            fileCreatedAt: '2000-09-27T12:35:33.000Z',
          }),
        ]);

        rmSync(`${testAssetDir}/temp/xmp`, { recursive: true, force: true });
      });

      it('should switch from using file.ext.xmp to file.xmp when asset refreshes', async () => {
        const library = await utils.createLibrary(admin.accessToken, {
          ownerId: admin.userId,
          importPaths: [`${testAssetDirInternal}/temp/xmp`],
        });

        cpSync(`${testAssetDir}/metadata/xmp/dates/2000.xmp`, `${testAssetDir}/temp/xmp/glarus.nef.xmp`);
        cpSync(`${testAssetDir}/formats/raw/Nikon/D80/glarus.nef`, `${testAssetDir}/temp/xmp/glarus.nef`);
        await utimes(`${testAssetDir}/temp/xmp/glarus.nef`, 447_775_200_000);

        await scan(admin.accessToken, library.id);
        await utils.waitForQueueFinish(admin.accessToken, 'library');
        await utils.waitForQueueFinish(admin.accessToken, 'sidecar');
        await utils.waitForQueueFinish(admin.accessToken, 'metadataExtraction');

        cpSync(`${testAssetDir}/metadata/xmp/dates/2010.xmp`, `${testAssetDir}/temp/xmp/glarus.xmp`);
        unlinkSync(`${testAssetDir}/temp/xmp/glarus.nef.xmp`);
        await utimes(`${testAssetDir}/temp/xmp/glarus.nef`, 447_775_200_001);

        await scan(admin.accessToken, library.id);
        await utils.waitForQueueFinish(admin.accessToken, 'library');
        await utils.waitForQueueFinish(admin.accessToken, 'sidecar');
        await utils.waitForQueueFinish(admin.accessToken, 'metadataExtraction');

        const { assets: newAssets } = await utils.searchAssets(admin.accessToken, { libraryId: library.id });

        expect(newAssets.items).toEqual([
          expect.objectContaining({
            originalFileName: 'glarus.nef',
            fileCreatedAt: '2010-09-27T12:35:33.000Z',
          }),
        ]);

        rmSync(`${testAssetDir}/temp/xmp`, { recursive: true, force: true });
      });

      it('should switch from using file.ext.xmp to file metadata', async () => {
        const library = await utils.createLibrary(admin.accessToken, {
          ownerId: admin.userId,
          importPaths: [`${testAssetDirInternal}/temp/xmp`],
        });

        cpSync(`${testAssetDir}/metadata/xmp/dates/2000.xmp`, `${testAssetDir}/temp/xmp/glarus.nef.xmp`);
        cpSync(`${testAssetDir}/formats/raw/Nikon/D80/glarus.nef`, `${testAssetDir}/temp/xmp/glarus.nef`);
        await utimes(`${testAssetDir}/temp/xmp/glarus.nef`, 447_775_200_000);

        await scan(admin.accessToken, library.id);
        await utils.waitForQueueFinish(admin.accessToken, 'library');
        await utils.waitForQueueFinish(admin.accessToken, 'sidecar');
        await utils.waitForQueueFinish(admin.accessToken, 'metadataExtraction');

        unlinkSync(`${testAssetDir}/temp/xmp/glarus.nef.xmp`);
        await utimes(`${testAssetDir}/temp/xmp/glarus.nef`, 447_775_200_001);

        await scan(admin.accessToken, library.id);
        await utils.waitForQueueFinish(admin.accessToken, 'library');
        await utils.waitForQueueFinish(admin.accessToken, 'sidecar');
        await utils.waitForQueueFinish(admin.accessToken, 'metadataExtraction');

        const { assets: newAssets } = await utils.searchAssets(admin.accessToken, { libraryId: library.id });

        expect(newAssets.items).toEqual([
          expect.objectContaining({
            originalFileName: 'glarus.nef',
            fileCreatedAt: '2010-07-20T17:27:12.000Z',
          }),
        ]);

        rmSync(`${testAssetDir}/temp/xmp`, { recursive: true, force: true });
      });

      it('should switch from using file.xmp to file metadata', async () => {
        const library = await utils.createLibrary(admin.accessToken, {
          ownerId: admin.userId,
          importPaths: [`${testAssetDirInternal}/temp/xmp`],
        });

        cpSync(`${testAssetDir}/metadata/xmp/dates/2000.xmp`, `${testAssetDir}/temp/xmp/glarus.xmp`);
        cpSync(`${testAssetDir}/formats/raw/Nikon/D80/glarus.nef`, `${testAssetDir}/temp/xmp/glarus.nef`);
        await utimes(`${testAssetDir}/temp/xmp/glarus.nef`, 447_775_200_000);

        await scan(admin.accessToken, library.id);
        await utils.waitForQueueFinish(admin.accessToken, 'library');
        await utils.waitForQueueFinish(admin.accessToken, 'sidecar');
        await utils.waitForQueueFinish(admin.accessToken, 'metadataExtraction');

        unlinkSync(`${testAssetDir}/temp/xmp/glarus.xmp`);
        await utimes(`${testAssetDir}/temp/xmp/glarus.nef`, 447_775_200_001);

        await scan(admin.accessToken, library.id);
        await utils.waitForQueueFinish(admin.accessToken, 'library');
        await utils.waitForQueueFinish(admin.accessToken, 'sidecar');
        await utils.waitForQueueFinish(admin.accessToken, 'metadataExtraction');

        const { assets: newAssets } = await utils.searchAssets(admin.accessToken, { libraryId: library.id });

        expect(newAssets.items).toEqual([
          expect.objectContaining({
            originalFileName: 'glarus.nef',
            fileCreatedAt: '2010-07-20T17:27:12.000Z',
          }),
        ]);

        rmSync(`${testAssetDir}/temp/xmp`, { recursive: true, force: true });
      });
    });

>>>>>>> e183c9b9
    it('should set an offline asset to online if its file exists, is in an import path, and not covered by an exclusion pattern', async () => {
      utils.createImageFile(`${testAssetDir}/temp/offline/offline.png`);

      const library = await utils.createLibrary(admin.accessToken, {
        ownerId: admin.userId,
        importPaths: [`${testAssetDirInternal}/temp/offline`],
      });

      await scan(admin.accessToken, library.id);
      await utils.waitForQueueFinish(admin.accessToken, 'library');

      const { assets } = await utils.searchAssets(admin.accessToken, { libraryId: library.id });

      utils.renameImageFile(`${testAssetDir}/temp/offline/offline.png`, `${testAssetDir}/temp/offline.png`);

      {
        const { status } = await request(app)
          .post(`/libraries/${library.id}/scan`)
          .set('Authorization', `Bearer ${admin.accessToken}`)
          .send();
        expect(status).toBe(204);
      }

      await utils.waitForQueueFinish(admin.accessToken, 'library');

      const offlineAsset = await utils.getAssetInfo(admin.accessToken, assets.items[0].id);
      expect(offlineAsset.isTrashed).toBe(true);
      expect(offlineAsset.originalPath).toBe(`${testAssetDirInternal}/temp/offline/offline.png`);
      expect(offlineAsset.isOffline).toBe(true);

      {
        const { assets } = await utils.searchAssets(admin.accessToken, { libraryId: library.id, withDeleted: true });
        expect(assets.count).toBe(1);
      }

      utils.renameImageFile(`${testAssetDir}/temp/offline.png`, `${testAssetDir}/temp/offline/offline.png`);

      {
        const { status } = await request(app)
          .post(`/libraries/${library.id}/scan`)
          .set('Authorization', `Bearer ${admin.accessToken}`)
          .send();
        expect(status).toBe(204);
      }

      await utils.waitForQueueFinish(admin.accessToken, 'library');

      const backOnlineAsset = await utils.getAssetInfo(admin.accessToken, assets.items[0].id);

      expect(backOnlineAsset.isTrashed).toBe(false);
      expect(backOnlineAsset.originalPath).toBe(`${testAssetDirInternal}/temp/offline/offline.png`);
      expect(backOnlineAsset.isOffline).toBe(false);

      {
        const { assets } = await utils.searchAssets(admin.accessToken, { libraryId: library.id });
        expect(assets.count).toBe(1);
      }
    });

    it('should not set an offline asset to online if its file exists, is not covered by an exclusion pattern, but is outside of all import paths', async () => {
      utils.createImageFile(`${testAssetDir}/temp/offline/offline.png`);

      const library = await utils.createLibrary(admin.accessToken, {
        ownerId: admin.userId,
        importPaths: [`${testAssetDirInternal}/temp/offline`],
      });

      await scan(admin.accessToken, library.id);
      await utils.waitForQueueFinish(admin.accessToken, 'library');

      const { assets } = await utils.searchAssets(admin.accessToken, { libraryId: library.id });

      utils.renameImageFile(`${testAssetDir}/temp/offline/offline.png`, `${testAssetDir}/temp/offline.png`);

      {
        const { status } = await request(app)
          .post(`/libraries/${library.id}/scan`)
          .set('Authorization', `Bearer ${admin.accessToken}`)
          .send();
        expect(status).toBe(204);
      }

      await utils.waitForQueueFinish(admin.accessToken, 'library');

      {
        const { assets } = await utils.searchAssets(admin.accessToken, { libraryId: library.id, withDeleted: true });
        expect(assets.count).toBe(1);
      }

      const offlineAsset = await utils.getAssetInfo(admin.accessToken, assets.items[0].id);

      expect(offlineAsset.isTrashed).toBe(true);
      expect(offlineAsset.originalPath).toBe(`${testAssetDirInternal}/temp/offline/offline.png`);
      expect(offlineAsset.isOffline).toBe(true);

      utils.renameImageFile(`${testAssetDir}/temp/offline.png`, `${testAssetDir}/temp/offline/offline.png`);

      utils.createDirectory(`${testAssetDir}/temp/another-path/`);

      await utils.updateLibrary(admin.accessToken, library.id, {
        importPaths: [`${testAssetDirInternal}/temp/another-path`],
      });

      {
        const { status } = await request(app)
          .post(`/libraries/${library.id}/scan`)
          .set('Authorization', `Bearer ${admin.accessToken}`)
          .send();
        expect(status).toBe(204);
      }

      await utils.waitForQueueFinish(admin.accessToken, 'library');

      const stillOfflineAsset = await utils.getAssetInfo(admin.accessToken, assets.items[0].id);

      expect(stillOfflineAsset.isTrashed).toBe(true);
      expect(stillOfflineAsset.originalPath).toBe(`${testAssetDirInternal}/temp/offline/offline.png`);
      expect(stillOfflineAsset.isOffline).toBe(true);

      {
        const { assets } = await utils.searchAssets(admin.accessToken, { libraryId: library.id, withDeleted: true });
        expect(assets.count).toBe(1);
      }

      utils.removeDirectory(`${testAssetDir}/temp/another-path/`);
    });

    it('should not set an offline asset to online if its file exists, is in an import path, but is covered by an exclusion pattern', async () => {
      utils.createImageFile(`${testAssetDir}/temp/offline/offline.png`);

      const library = await utils.createLibrary(admin.accessToken, {
        ownerId: admin.userId,
        importPaths: [`${testAssetDirInternal}/temp/offline`],
      });

      await scan(admin.accessToken, library.id);
      await utils.waitForQueueFinish(admin.accessToken, 'library');

      const { assets } = await utils.searchAssets(admin.accessToken, { libraryId: library.id });

      utils.renameImageFile(`${testAssetDir}/temp/offline/offline.png`, `${testAssetDir}/temp/offline.png`);

      {
        const { status } = await request(app)
          .post(`/libraries/${library.id}/scan`)
          .set('Authorization', `Bearer ${admin.accessToken}`)
          .send();
        expect(status).toBe(204);
      }

      await utils.waitForQueueFinish(admin.accessToken, 'library');

      {
        const { assets } = await utils.searchAssets(admin.accessToken, { libraryId: library.id, withDeleted: true });
        expect(assets.count).toBe(1);
      }

      const offlineAsset = await utils.getAssetInfo(admin.accessToken, assets.items[0].id);

      expect(offlineAsset.isTrashed).toBe(true);
      expect(offlineAsset.originalPath).toBe(`${testAssetDirInternal}/temp/offline/offline.png`);
      expect(offlineAsset.isOffline).toBe(true);

      utils.renameImageFile(`${testAssetDir}/temp/offline.png`, `${testAssetDir}/temp/offline/offline.png`);

      await utils.updateLibrary(admin.accessToken, library.id, { exclusionPatterns: ['**/offline/**'] });

      {
        const { status } = await request(app)
          .post(`/libraries/${library.id}/scan`)
          .set('Authorization', `Bearer ${admin.accessToken}`)
          .send();
        expect(status).toBe(204);
      }

      await utils.waitForQueueFinish(admin.accessToken, 'library');

      const stillOfflineAsset = await utils.getAssetInfo(admin.accessToken, assets.items[0].id);

      expect(stillOfflineAsset.isTrashed).toBe(true);
      expect(stillOfflineAsset.originalPath).toBe(`${testAssetDirInternal}/temp/offline/offline.png`);
      expect(stillOfflineAsset.isOffline).toBe(true);

      {
        const { assets } = await utils.searchAssets(admin.accessToken, { libraryId: library.id, withDeleted: true });
        expect(assets.count).toBe(1);
      }
    });
  });

  describe('POST /libraries/:id/validate', () => {
    it('should require authentication', async () => {
      const { status, body } = await request(app).post(`/libraries/${uuidDto.notFound}/validate`).send({});

      expect(status).toBe(401);
      expect(body).toEqual(errorDto.unauthorized);
    });

    it('should pass with no import paths', async () => {
      const response = await utils.validateLibrary(admin.accessToken, library.id, { importPaths: [] });
      expect(response.importPaths).toEqual([]);
    });

    it('should fail if path does not exist', async () => {
      const pathToTest = `${testAssetDirInternal}/does/not/exist`;

      const response = await utils.validateLibrary(admin.accessToken, library.id, {
        importPaths: [pathToTest],
      });

      expect(response.importPaths?.length).toEqual(1);
      const pathResponse = response?.importPaths?.at(0);

      expect(pathResponse).toEqual({
        importPath: pathToTest,
        isValid: false,
        message: `Path does not exist (ENOENT)`,
      });
    });

    it("should fail if path isn't absolute", async () => {
      const pathToTest = `relative/path`;

      const cwd = process.cwd();
      // Create directory in cwd
      utils.createDirectory(`${cwd}/${pathToTest}`);

      const response = await utils.validateLibrary(admin.accessToken, library.id, {
        importPaths: [pathToTest],
      });

      utils.removeDirectory(`${cwd}/${pathToTest}`);

      expect(response.importPaths?.length).toEqual(1);
      const pathResponse = response?.importPaths?.at(0);

      expect(pathResponse).toEqual({
        importPath: pathToTest,
        isValid: false,
        message: expect.stringMatching('Import path must be absolute, try /usr/src/app/relative/path'),
      });
    });

    it('should fail if path is a file', async () => {
      const pathToTest = `${testAssetDirInternal}/albums/nature/el_torcal_rocks.jpg`;

      const response = await utils.validateLibrary(admin.accessToken, library.id, {
        importPaths: [pathToTest],
      });

      expect(response.importPaths?.length).toEqual(1);
      const pathResponse = response?.importPaths?.at(0);

      expect(pathResponse).toEqual({
        importPath: pathToTest,
        isValid: false,
        message: `Not a directory`,
      });
    });
  });

  describe('DELETE /libraries/:id', () => {
    it('should require authentication', async () => {
      const { status, body } = await request(app).delete(`/libraries/${uuidDto.notFound}`);

      expect(status).toBe(401);
      expect(body).toEqual(errorDto.unauthorized);
    });

    it('should delete an external library', async () => {
      const library = await utils.createLibrary(admin.accessToken, { ownerId: admin.userId });

      const { status, body } = await request(app)
        .delete(`/libraries/${library.id}`)
        .set('Authorization', `Bearer ${admin.accessToken}`);

      expect(status).toBe(204);
      expect(body).toEqual({});

      const libraries = await getAllLibraries({ headers: asBearerAuth(admin.accessToken) });
      expect(libraries).not.toEqual(
        expect.arrayContaining([
          expect.objectContaining({
            id: library.id,
          }),
        ]),
      );
    });

    it('should delete an external library with assets', async () => {
      const library = await utils.createLibrary(admin.accessToken, {
        ownerId: admin.userId,
        importPaths: [`${testAssetDirInternal}/temp`],
      });

      await scan(admin.accessToken, library.id);
      await utils.waitForQueueFinish(admin.accessToken, 'library');

      const { status, body } = await request(app)
        .delete(`/libraries/${library.id}`)
        .set('Authorization', `Bearer ${admin.accessToken}`);

      expect(status).toBe(204);
      expect(body).toEqual({});

      const libraries = await getAllLibraries({ headers: asBearerAuth(admin.accessToken) });
      expect(libraries).not.toEqual(
        expect.arrayContaining([
          expect.objectContaining({
            id: library.id,
          }),
        ]),
      );

      // ensure no files get deleted
      expect(existsSync(`${testAssetDir}/temp/directoryA/assetA.png`)).toBe(true);
      expect(existsSync(`${testAssetDir}/temp/directoryB/assetB.png`)).toBe(true);
    });
  });
});<|MERGE_RESOLUTION|>--- conflicted
+++ resolved
@@ -687,8 +687,6 @@
       expect(assets).toEqual(assetsBefore);
     });
 
-<<<<<<< HEAD
-=======
     describe('xmp metadata', async () => {
       it('should import metadata from file.xmp', async () => {
         const library = await utils.createLibrary(admin.accessToken, {
@@ -981,7 +979,6 @@
       });
     });
 
->>>>>>> e183c9b9
     it('should set an offline asset to online if its file exists, is in an import path, and not covered by an exclusion pattern', async () => {
       utils.createImageFile(`${testAssetDir}/temp/offline/offline.png`);
 
