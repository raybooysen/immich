{
  "name": "immich-web",
  "version": "1.119.1",
  "license": "GNU Affero General Public License version 3",
  "scripts": {
    "dev": "vite dev --host 0.0.0.0 --port 3000",
    "build": "vite build",
    "build:stats": "BUILD_STATS=true vite build",
    "package": "svelte-kit package",
    "preview": "vite preview",
    "check:svelte": "svelte-check --no-tsconfig --fail-on-warnings --compiler-warnings 'reactive_declaration_non_reactive_property:ignore'",
    "check:typescript": "tsc --noEmit",
    "check:watch": "npm run check:svelte -- --watch",
    "check:code": "npm run format && npm run lint && npm run check:svelte && npm run check:typescript",
    "check:all": "npm run check:code && npm run test:cov",
    "lint": "eslint . --max-warnings 0",
    "lint:fix": "npm run lint -- --fix",
    "format": "prettier --check .",
    "format:fix": "prettier --write .",
    "test": "vitest --run",
    "test:cov": "vitest --coverage",
    "test:watch": "vitest dev",
    "prepare": "svelte-kit sync"
  },
  "devDependencies": {
    "@eslint/eslintrc": "^3.1.0",
    "@eslint/js": "^9.8.0",
    "@faker-js/faker": "^9.0.0",
    "@socket.io/component-emitter": "^3.1.0",
    "@sveltejs/adapter-static": "^3.0.5",
    "@sveltejs/enhanced-img": "^0.3.0",
    "@sveltejs/kit": "^2.7.2",
    "@sveltejs/vite-plugin-svelte": "^4.0.0",
    "@testing-library/jest-dom": "^6.4.2",
    "@testing-library/svelte": "^5.2.4",
    "@testing-library/user-event": "^14.5.2",
    "@types/dom-to-image": "^2.6.7",
    "@types/justified-layout": "^4.1.4",
    "@types/lodash-es": "^4.17.12",
    "@types/luxon": "^3.4.2",
    "@typescript-eslint/eslint-plugin": "^8.0.0",
    "@typescript-eslint/parser": "^8.0.0",
    "@vitest/coverage-v8": "^2.0.5",
    "autoprefixer": "^10.4.17",
    "dotenv": "^16.4.5",
    "eslint": "^9.0.0",
    "eslint-config-prettier": "^9.1.0",
    "eslint-plugin-svelte": "^2.43.0",
    "eslint-plugin-unicorn": "^55.0.0",
    "factory.ts": "^1.4.1",
    "globals": "^15.9.0",
    "postcss": "^8.4.35",
    "prettier": "^3.2.5",
    "prettier-plugin-organize-imports": "^4.0.0",
    "prettier-plugin-sort-json": "^4.0.0",
    "prettier-plugin-svelte": "^3.2.6",
    "rollup-plugin-visualizer": "^5.12.0",
    "svelte": "^5.1.5",
    "svelte-check": "^4.0.0",
    "tailwindcss": "^3.4.1",
    "tslib": "^2.6.2",
    "typescript": "^5.5.0",
    "vite": "^5.1.4",
    "vitest": "^2.0.5"
  },
  "type": "module",
  "dependencies": {
    "@formatjs/icu-messageformat-parser": "^2.7.8",
    "@immich/sdk": "file:../open-api/typescript-sdk",
    "@mapbox/mapbox-gl-rtl-text": "0.2.3",
    "@mdi/js": "^7.4.47",
    "@photo-sphere-viewer/core": "^5.7.1",
    "@photo-sphere-viewer/equirectangular-video-adapter": "^5.7.2",
    "@photo-sphere-viewer/video-plugin": "^5.7.2",
<<<<<<< HEAD
    "@types/chromecast-caf-sender": "^1.0.10",
    "@zoom-image/svelte": "^0.2.6",
=======
    "@zoom-image/svelte": "^0.3.0",
>>>>>>> d34d92dc
    "dom-to-image": "^2.6.0",
    "handlebars": "^4.7.8",
    "intl-messageformat": "^10.5.14",
    "justified-layout": "^4.1.0",
    "lodash-es": "^4.17.21",
    "luxon": "^3.4.4",
    "socket.io-client": "~4.7.5",
    "svelte-gestures": "^5.0.4",
    "svelte-i18n": "^4.0.1",
    "svelte-local-storage-store": "^0.6.4",
    "svelte-maplibre": "^0.9.13",
    "thumbhash": "^0.1.1"
  },
  "volta": {
    "node": "22.11.0"
  }
}<|MERGE_RESOLUTION|>--- conflicted
+++ resolved
@@ -72,12 +72,8 @@
     "@photo-sphere-viewer/core": "^5.7.1",
     "@photo-sphere-viewer/equirectangular-video-adapter": "^5.7.2",
     "@photo-sphere-viewer/video-plugin": "^5.7.2",
-<<<<<<< HEAD
     "@types/chromecast-caf-sender": "^1.0.10",
-    "@zoom-image/svelte": "^0.2.6",
-=======
     "@zoom-image/svelte": "^0.3.0",
->>>>>>> d34d92dc
     "dom-to-image": "^2.6.0",
     "handlebars": "^4.7.8",
     "intl-messageformat": "^10.5.14",
