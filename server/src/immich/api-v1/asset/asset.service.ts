--- conflicted
+++ resolved
@@ -134,13 +134,8 @@
     if (!auth.sharedLink || auth.sharedLink?.showExif) {
       const data = mapAsset(asset, { withStack: true });
 
-<<<<<<< HEAD
-      if (data.ownerId !== authUser.id) {
+      if (data.ownerId !== auth.user.id) {
         data.people = null;
-=======
-      if (data.ownerId !== auth.user.id) {
-        data.people = [];
->>>>>>> 33529d1d
       }
 
       if (auth.sharedLink) {
